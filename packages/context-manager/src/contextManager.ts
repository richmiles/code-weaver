--- conflicted
+++ resolved
@@ -88,29 +88,10 @@
   /**
    * Adds a new source to the context manager.
    *
-<<<<<<< HEAD
    * @param sourceData The source data to store
    * @returns The ID of the created source
    */
   addSource(sourceData: CreatableSource): string {
-=======
-   * @param sourceData The source data to store (specific type without id, createdAt, updatedAt)
-   * @returns The ID of the created source, or undefined if validation fails
-   */
-  addSource(sourceData: CreatableSource): string | undefined {
-    // Perform validation based on source type
-    if (sourceData.type === SourceType.SNIPPET) {
-      // Validate that the snippet has a valid parent file
-      if (!this.validateSnippetSource(sourceData as Omit<SnippetSource, 'id' | 'createdAt' | 'updatedAt'>)) {
-        return undefined;
-      }
-    } else if (sourceData.type === SourceType.GROUP) {
-      // Additional validation for group sources could be added here
-      // For example, validating that all member sources exist
-    }
-
-    // If validation passes, proceed with adding the source
->>>>>>> c275064b
     const id = uuidv4();
     const now = new Date();
 
@@ -139,13 +120,8 @@
    * Updates an existing source with new data.
    *
    * @param id The ID of the source to update
-<<<<<<< HEAD
    * @param data The new data to store
    * @returns True if the update was successful, false if the source doesn't exist
-=======
-   * @param data The new data to store (partial update matching one of the specific source types)
-   * @returns True if the update was successful, false if the source doesn't exist or validation fails
->>>>>>> c275064b
    */
   updateSource(id: string, data: UpdatableSourceData): boolean {
     const source = this.sources.get(id);
@@ -171,13 +147,8 @@
       ...data,
       id: source.id,
       type: source.type,
-<<<<<<< HEAD
       createdAt: source.createdAt,
       updatedAt: new Date()
-=======
-      createdAt: source.createdAt, // Keep original creation time
-      updatedAt: new Date()        // Update modification time
->>>>>>> c275064b
     };
 
     this.sources.set(id, updatedSource);
@@ -218,8 +189,79 @@
     return filterSourcesByType<T>(this.getAllSources(), type);
   }
 
-<<<<<<< HEAD
-=======
+  /**
+   * Clears all sources from the manager.
+   */
+  clearAllSources(): void {
+    this.sources.clear();
+    this.activeSourceIds.clear();
+  }
+
+  /**
+   * Sets the active context sources, replacing the current active set.
+   *
+   * @param sourceIds Array of source IDs to set as active
+   * @returns True if all provided source IDs exist, false otherwise
+   */
+  setActiveContext(sourceIds: string[]): boolean {
+    // Use the utility function for validation
+    const allExist = validateAllSourcesExist(sourceIds, this.sources);
+
+    if (!allExist) {
+      console.warn("setActiveContext: One or more source IDs not found.");
+      return false;
+    }
+
+    this.activeSourceIds.clear();
+    sourceIds.forEach(id => this.activeSourceIds.add(id));
+    return true;
+  }
+
+  /**
+   * Adds a source to the active context.
+   *
+   * @param sourceId The ID of the source to add to the active context
+   * @returns True if the source exists and was added, false otherwise
+   */
+  addToActiveContext(sourceId: string): boolean {
+    // Use the utility function for validation
+    if (!validateSourceExists(sourceId, this.sources)) {
+      console.warn(`addToActiveContext: Source ID "${sourceId}" not found.`);
+      return false;
+    }
+
+    this.activeSourceIds.add(sourceId);
+    return true;
+  }
+
+  /**
+   * Removes a source from the active context.
+   *
+   * @param sourceId The ID of the source to remove from the active context
+   * @returns True if the source was in the active context and was removed, false otherwise
+   */
+  removeFromActiveContext(sourceId: string): boolean {
+    return this.activeSourceIds.delete(sourceId);
+  }
+
+  /**
+   * Gets all sources currently in the active context.
+   *
+   * @returns Array of active source entries
+   */
+  getActiveContextSources(): ContextSource[] {
+    return Array.from(this.activeSourceIds)
+      .map(id => this.sources.get(id))
+      .filter((source): source is ContextSource => source !== undefined);
+  }
+
+  /**
+   * Clears the active context (removes all sources from the active set).
+   */
+  clearActiveContext(): void {
+    this.activeSourceIds.clear();
+  }
+
   /**
    * Resolves all member sources for a group, including nested groups.
    * 
@@ -228,145 +270,7 @@
    * @returns Array of all member sources, or undefined if the group doesn't exist or isn't a group
    */
   resolveGroupMembers(groupId: string, processedGroups: Set<string> = new Set()): ContextSource[] | undefined {
-    // Get the group source
-    const groupSource = this.getSource(groupId);
-    
-    // Check if it exists and is a group
-    if (!groupSource || groupSource.type !== SourceType.GROUP) {
-      return undefined;
-    }
-    
-    // Cast to GroupSource to access memberSourceIds
-    const group = groupSource as GroupSource;
-    
-    // Initialize the result array (will only contain non-group sources)
-    const resolvedMembers: ContextSource[] = [];
-    
-    // Add this group to the set of processed groups to detect circular references
-    processedGroups.add(groupId);
-    
-    // Process each member
-    for (const memberId of group.memberSourceIds) {
-      // Get the member source
-      const memberSource = this.getSource(memberId);
-      
-      // Skip if member doesn't exist
-      if (!memberSource) {
-        continue;
-      }
-      
-      // If the member is a group and hasn't been processed already
-      if (memberSource.type === SourceType.GROUP) {
-        if (!processedGroups.has(memberId)) {
-          // Create a new set to track processed groups to avoid modifying the shared set
-          const nestedProcessedGroups = new Set(processedGroups);
-          
-          // Recursively resolve members of the nested group
-          const nestedMembers = this.resolveGroupMembers(memberId, nestedProcessedGroups);
-          
-          // Add the nested members to the result if they exist
-          if (nestedMembers) {
-            for (const member of nestedMembers) {
-              resolvedMembers.push(member);
-            }
-          }
-        }
-      } 
-      // Only add non-group sources directly
-      else {
-        resolvedMembers.push(memberSource);
-      }
-    }
-    
-    return resolvedMembers;
-  }
-
->>>>>>> c275064b
-  /**
-   * Clears all sources from the manager.
-   */
-  clearAllSources(): void {
-    this.sources.clear();
-    this.activeSourceIds.clear();
-  }
-
-  /**
-   * Sets the active context sources, replacing the current active set.
-   *
-   * @param sourceIds Array of source IDs to set as active
-   * @returns True if all provided source IDs exist, false otherwise
-   */
-  setActiveContext(sourceIds: string[]): boolean {
-    // Use the utility function for validation
-    const allExist = validateAllSourcesExist(sourceIds, this.sources);
-
-    if (!allExist) {
-      console.warn("setActiveContext: One or more source IDs not found.");
-      return false;
-    }
-
-    this.activeSourceIds.clear();
-    sourceIds.forEach(id => this.activeSourceIds.add(id));
-    return true;
-  }
-
-  /**
-   * Adds a source to the active context.
-   *
-   * @param sourceId The ID of the source to add to the active context
-   * @returns True if the source exists and was added, false otherwise
-   */
-  addToActiveContext(sourceId: string): boolean {
-    // Use the utility function for validation
-    if (!validateSourceExists(sourceId, this.sources)) {
-      console.warn(`addToActiveContext: Source ID "${sourceId}" not found.`);
-      return false;
-    }
-
-    this.activeSourceIds.add(sourceId);
-    return true;
-  }
-
-  /**
-   * Removes a source from the active context.
-   *
-   * @param sourceId The ID of the source to remove from the active context
-   * @returns True if the source was in the active context and was removed, false otherwise
-   */
-  removeFromActiveContext(sourceId: string): boolean {
-    return this.activeSourceIds.delete(sourceId);
-  }
-
-  /**
-   * Gets all sources currently in the active context.
-   *
-   * @returns Array of active source entries
-   */
-  getActiveContextSources(): ContextSource[] {
-    return Array.from(this.activeSourceIds)
-      .map(id => this.sources.get(id))
-      .filter((source): source is ContextSource => source !== undefined);
-  }
-
-  /**
-   * Clears the active context (removes all sources from the active set).
-   */
-  clearActiveContext(): void {
-    this.activeSourceIds.clear();
-  }
-<<<<<<< HEAD
-
-  /**
-   * Resolves all member sources for a group, including nested groups.
-   * 
-   * @param groupId The ID of the group to resolve members for
-   * @param processedGroups Optional set of group IDs already processed (used to detect circular references)
-   * @returns Array of all member sources, or undefined if the group doesn't exist or isn't a group
-   */
-  resolveGroupMembers(groupId: string, processedGroups: Set<string> = new Set()): ContextSource[] | undefined {
     // Delegate to the dedicated module, passing the sources map for lookups
     return resolveGroupMembers(groupId, this.sources, processedGroups);
   }
-=======
->>>>>>> c275064b
 }